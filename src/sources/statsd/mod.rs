--- conflicted
+++ resolved
@@ -20,13 +20,10 @@
         self, GenerateConfig, Output, Resource, SourceConfig, SourceContext, SourceDescription,
     },
     event::Event,
-<<<<<<< HEAD
     internal_events::{
-        StatsdEventsReceived, StatsdInvalidRecordError, StatsdSocketError, StreamClosedError,
+        BytesReceived, EventsReceived, StatsdInvalidRecordError, StatsdSocketError,
+        StreamClosedError,
     },
-=======
-    internal_events::{StatsdInvalidRecord, StatsdSocketError},
->>>>>>> 33759871
     shutdown::ShutdownSignal,
     tcp::TcpKeepaliveConfig,
     tls::{MaybeTlsSettings, TlsConfig},
@@ -158,20 +155,22 @@
 
 impl decoding::format::Deserializer for StatsdDeserializer {
     fn parse(&self, bytes: Bytes) -> crate::Result<SmallVec<[Event; 1]>> {
+        emit!(&BytesReceived {
+            protocol: "udp",
+            byte_size: bytes.len(),
+        });
         match std::str::from_utf8(&bytes)
             .map_err(ParseError::InvalidUtf8)
             .and_then(parse)
         {
-<<<<<<< HEAD
             Ok(metric) => {
-                emit!(&StatsdEventsReceived {
-                    byte_size: metric.size_of(),
+                let event = Event::Metric(metric);
+                emit!(&EventsReceived {
+                    count: 1,
+                    byte_size: event.size_of(),
                 });
-                Ok(smallvec![Event::Metric(metric)])
-            }
-=======
-            Ok(metric) => Ok(smallvec![Event::Metric(metric)]),
->>>>>>> 33759871
+                Ok(smallvec![event])
+            }
             Err(error) => {
                 emit!(&StatsdInvalidRecordError {
                     error: &error,

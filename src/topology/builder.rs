--- conflicted
+++ resolved
@@ -444,17 +444,6 @@
     }
 }
 
-<<<<<<< HEAD
-=======
-const fn filter_event_type(event: &Event, data_type: DataType) -> bool {
-    match event {
-        Event::Log(_) => data_type.contains(DataType::Log),
-        Event::Metric(_) => data_type.contains(DataType::Metric),
-        Event::Trace(_) => data_type.contains(DataType::Trace),
-    }
-}
-
->>>>>>> 4d8436b7
 const fn filter_events_type(events: &EventArray, data_type: DataType) -> bool {
     match events {
         EventArray::Logs(_) => data_type.contains(DataType::Log),

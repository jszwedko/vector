--- conflicted
+++ resolved
@@ -271,18 +271,13 @@
     #[test]
     fn firehose_encode_event_text() {
         let message = "hello world".to_string();
-<<<<<<< HEAD
         let event = encode_event(
             log_event! {
                 log_schema().message_key().clone() => message.clone(),
-                log_schema().timestamp_key().clone() => chrono::Utc::now(),
             },
             &Encoding::Text.into(),
         )
         .unwrap();
-=======
-        let event = encode_event(message.clone().into(), &Encoding::Text.into());
->>>>>>> 302b79af
 
         assert_eq!(&event.data[..], message.as_bytes());
     }
@@ -290,18 +285,11 @@
     #[test]
     fn firehose_encode_event_json() {
         let message = "hello world".to_string();
-<<<<<<< HEAD
         let mut event = log_event! {
             log_schema().message_key().clone() => message.clone(),
-            log_schema().timestamp_key().clone() => chrono::Utc::now(),
         };
         event.as_mut_log().insert(LookupBuf::from("key"), "value");
         let event = encode_event(event, &Encoding::Json.into()).unwrap();
-=======
-        let mut event = Event::from(message.clone());
-        event.as_mut_log().insert("key", "value");
-        let event = encode_event(event, &Encoding::Json.into());
->>>>>>> 302b79af
 
         let map: BTreeMap<String, String> = serde_json::from_slice(&event.data[..]).unwrap();
 
